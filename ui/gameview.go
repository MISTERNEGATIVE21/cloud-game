--- conflicted
+++ resolved
@@ -70,16 +70,6 @@
 }
 
 // ListenToInputChannel listen from input channel streamm, which is exposed to WebRTC session
-<<<<<<< HEAD
-func (view *GameView) UpdateInput(keysInBinary int) {
-	for i := 0; i < NumKeys*2; i++ {
-		b := ((keysInBinary & 1) == 1)
-		view.keyPressed[i] = (view.keyPressed[i] && b) || b
-		keysInBinary = keysInBinary >> 1
-	}
-}
-
-=======
 //func (view *GameView) UpdateInput(keysInBinary int) {
 //for i := 0; i < NumKeys*2; i++ {
 //b := ((keysInBinary & 1) == 1)
@@ -99,7 +89,6 @@
 		}
 	}
 }
->>>>>>> 4b98bc84
 
 // Enter enter the game view.
 func (view *GameView) Enter() {
