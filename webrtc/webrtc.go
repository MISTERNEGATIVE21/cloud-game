// credit to https://github.com/poi5305/go-yuv2webRTC/blob/master/webrtc/webrtc.go
package webrtc

import (
	"bytes"
	"compress/gzip"
	"encoding/base64"
	"encoding/json"
	"fmt"
	"io/ioutil"
	"log"
	"math/rand"
	"time"

	"github.com/giongto35/cloud-game/config"
	vpxEncoder "github.com/giongto35/cloud-game/vpx-encoder"
	"github.com/pion/webrtc"
	"github.com/pion/webrtc/pkg/media"
)

var webrtcconfig = webrtc.Configuration{ICEServers: []webrtc.ICEServer{{URLs: []string{"stun:stun.l.google.com:19302"}}}}

// Allows compressing offer/answer to bypass terminal input limits.
const compress = false

func zip(in []byte) []byte {
	var b bytes.Buffer
	gz := gzip.NewWriter(&b)
	_, err := gz.Write(in)
	if err != nil {
		panic(err)
	}
	err = gz.Flush()
	if err != nil {
		panic(err)
	}
	err = gz.Close()
	if err != nil {
		panic(err)
	}
	return b.Bytes()
}

func unzip(in []byte) []byte {
	var b bytes.Buffer
	_, err := b.Write(in)
	if err != nil {
		panic(err)
	}
	r, err := gzip.NewReader(&b)
	if err != nil {
		panic(err)
	}
	res, err := ioutil.ReadAll(r)
	if err != nil {
		panic(err)
	}
	return res
}

// Encode encodes the input in base64
// It can optionally zip the input before encoding
func Encode(obj interface{}) string {
	b, err := json.Marshal(obj)
	if err != nil {
		panic(err)
	}

	if compress {
		b = zip(b)
	}

	return base64.StdEncoding.EncodeToString(b)
}

// Decode decodes the input from base64
// It can optionally unzip the input after decoding
func Decode(in string, obj interface{}) {
	b, err := base64.StdEncoding.DecodeString(in)
	if err != nil {
		panic(err)
	}

	if compress {
		b = unzip(b)
	}

	err = json.Unmarshal(b, obj)
	if err != nil {
		panic(err)
	}
}

// NewWebRTC create
func NewWebRTC() *WebRTC {
	w := &WebRTC{
		ImageChannel: make(chan []byte, 2),
		AudioChannel: make(chan []byte, 1000),
		InputChannel: make(chan int, 2),
	}
	return w
}

type InputDataPair struct {
	data int
	time time.Time
}

// WebRTC connection
type WebRTC struct {
	connection  *webrtc.PeerConnection
	encoder     *vpxEncoder.VpxEncoder
	isConnected bool
	isClosed    bool
	// for yuvI420 image
	ImageChannel chan []byte
	AudioChannel chan []byte
	InputChannel chan int

	Done     chan struct{}
	lastTime time.Time
	curFPS   int

	RoomID string
}

// StartClient start webrtc
func (w *WebRTC) StartClient(remoteSession string, width, height int) (string, error) {
	defer func() {
		if err := recover(); err != nil {
			log.Println(err)
			w.StopClient()
		}
	}()

	// reset client
	if w.isConnected {
		w.StopClient()
		time.Sleep(2 * time.Second)
	}

	encoder, err := vpxEncoder.NewVpxEncoder(width, height, 20, 1200, 5)
	if err != nil {
		return "", err
	}
	w.encoder = encoder

	log.Println("=== StartClient ===")

<<<<<<< HEAD
	webrtc.NewRTPOpusCodec(webrtc.DefaultPayloadTypeOpus, 48000)
	webrtc.NewRTPVP8Codec(webrtc.DefaultPayloadTypeVP8, 90000)
	
	w.connection, err = webrtc.NewPeerConnection(config)
	
=======
	w.connection, err = webrtc.NewPeerConnection(webrtcconfig)
>>>>>>> 5b20cfb6
	if err != nil {
		return "", err
	}

	vp8Track, err := w.connection.NewTrack(webrtc.DefaultPayloadTypeVP8, rand.Uint32(), "video", "pion2")
	if err != nil {
		return "", err
	}
	_, err = w.connection.AddTrack(vp8Track)
	if err != nil {
		return "", err
	}

	
	// dd := false
	// audioTrack, err := w.connection.CreateDataChannel("foo2", &webrtc.DataChannelInit{Ordered: &dd})
	audioTrack, err := w.connection.CreateDataChannel("foo2", nil)

	// WebRTC state callback
	w.connection.OnICEConnectionStateChange(func(connectionState webrtc.ICEConnectionState) {
		log.Printf("ICE Connection State has changed: %s\n", connectionState.String())
		if connectionState == webrtc.ICEConnectionStateConnected {
			go func() {
				w.isConnected = true
				log.Println("ConnectionStateConnected")
				w.startStreaming(vp8Track, audioTrack)
			}()

		}
		if connectionState == webrtc.ICEConnectionStateFailed || connectionState == webrtc.ICEConnectionStateClosed || connectionState == webrtc.ICEConnectionStateDisconnected {
			w.StopClient()
		}
	})

	// TODO: take a look at this
	w.connection.OnICECandidate(func(iceCandidate *webrtc.ICECandidate) {
		log.Println(iceCandidate)
	})


	// Data channel callback
	w.connection.OnDataChannel(func(d *webrtc.DataChannel) {
		log.Printf("New DataChannel %s %d\n", d.Label(), d.ID())

		// Register channel opening handling
		d.OnOpen(func() {
			log.Printf("Data channel '%s'-'%d' open.\n", d.Label(), d.ID())
		})

		// Register text message handling
		d.OnMessage(func(msg webrtc.DataChannelMessage) {
			//layout .:= "2006-01-02T15:04:05.000Z"
			//if t, err := time.Parse(layout, string(msg.Data[1])); err == nil {
			//fmt.Println("Delay ", time.Now().Sub(t))
			//} else {
			w.InputChannel <- int(msg.Data[0])
			//}
		})

		d.OnClose(func() {
			fmt.Println("closed webrtc")
			w.Done <- struct{}{}
			close(w.Done)
		})
	})

	offer := webrtc.SessionDescription{}

	Decode(remoteSession, &offer)

	err = w.connection.SetRemoteDescription(offer)
	if err != nil {
		return "", err
	}

	answer, err := w.connection.CreateAnswer(nil)
	if err != nil {
		return "", err
	}

	localSession := Encode(answer)
	return localSession, nil
}

func (w *WebRTC) AttachRoomID(roomID string) {
	w.RoomID = roomID
}

// TODO: Take a look at this
func (w *WebRTC) AddCandidate(candidate webrtc.ICECandidateInit) {
	err := w.connection.AddICECandidate(candidate)
	if err != nil {
		log.Println("Cannot add candidate: ", err)
	}
}

// StopClient disconnect
func (w *WebRTC) StopClient() {
	log.Println("===StopClient===")
	w.isConnected = false
	if w.encoder != nil {
		w.encoder.Release()
	}
	if w.connection != nil {
		w.connection.Close()
	}
	w.connection = nil
	//w.isClosed = true
}

// IsConnected comment
func (w *WebRTC) IsConnected() bool {
	return w.isConnected
}

func (w *WebRTC) IsClosed() bool {
	return w.isClosed
}

// func (w *WebRTC) startStreaming(vp8Track *webrtc.Track, opusTrack *webrtc.Track) {
func (w *WebRTC) startStreaming(vp8Track *webrtc.Track, audioTrack *webrtc.DataChannel) {
	log.Println("Start streaming")
	// send screenshot
	go func() {
		for w.isConnected {
			yuv := <-w.ImageChannel
			if len(w.encoder.Input) < cap(w.encoder.Input) {
				w.encoder.Input <- yuv
			}
		}
	}()

	// receive frame buffer
	go func() {
		for w.isConnected {
			bs := <-w.encoder.Output
			if *config.IsMonitor {
				log.Println("FPS : ", w.calculateFPS())
			}
			vp8Track.WriteSample(media.Sample{Data: bs, Samples: 1})
		}
	}()
<<<<<<< HEAD

	// send audio
	go func() {
		for w.isConnected {
			data := <-w.AudioChannel
			// time.Sleep()
			// time.Sleep(time.Millisecond * time.Duration(rand.Intn(100)))
			audioTrack.Send(data)
		}
	}()

=======
}

func (w *WebRTC) calculateFPS() int {
	elapsedTime := time.Now().Sub(w.lastTime)
	w.lastTime = time.Now()
	curFPS := time.Second / elapsedTime
	w.curFPS = int(float32(w.curFPS)*0.9 + float32(curFPS)*0.1)
	return w.curFPS
>>>>>>> 5b20cfb6
}<|MERGE_RESOLUTION|>--- conflicted
+++ resolved
@@ -147,15 +147,7 @@
 
 	log.Println("=== StartClient ===")
 
-<<<<<<< HEAD
-	webrtc.NewRTPOpusCodec(webrtc.DefaultPayloadTypeOpus, 48000)
-	webrtc.NewRTPVP8Codec(webrtc.DefaultPayloadTypeVP8, 90000)
-	
-	w.connection, err = webrtc.NewPeerConnection(config)
-	
-=======
 	w.connection, err = webrtc.NewPeerConnection(webrtcconfig)
->>>>>>> 5b20cfb6
 	if err != nil {
 		return "", err
 	}
@@ -169,10 +161,13 @@
 		return "", err
 	}
 
-	
-	// dd := false
-	// audioTrack, err := w.connection.CreateDataChannel("foo2", &webrtc.DataChannelInit{Ordered: &dd})
-	audioTrack, err := w.connection.CreateDataChannel("foo2", nil)
+	// audio track
+	dfalse := false
+	var d0 uint16 = 0
+	audioTrack, err := w.connection.CreateDataChannel("b", &webrtc.DataChannelInit{
+		Ordered: &dfalse,
+		MaxRetransmits: &d0,
+	})
 
 	// WebRTC state callback
 	w.connection.OnICEConnectionStateChange(func(connectionState webrtc.ICEConnectionState) {
@@ -298,7 +293,6 @@
 			vp8Track.WriteSample(media.Sample{Data: bs, Samples: 1})
 		}
 	}()
-<<<<<<< HEAD
 
 	// send audio
 	go func() {
@@ -310,7 +304,6 @@
 		}
 	}()
 
-=======
 }
 
 func (w *WebRTC) calculateFPS() int {
@@ -319,5 +312,4 @@
 	curFPS := time.Second / elapsedTime
 	w.curFPS = int(float32(w.curFPS)*0.9 + float32(curFPS)*0.1)
 	return w.curFPS
->>>>>>> 5b20cfb6
 }