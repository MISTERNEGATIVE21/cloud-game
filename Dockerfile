<<<<<<< HEAD
From golang:1.12

RUN mkdir -p /go/src/github.com/giongto35/cloud-game
COPY . /go/src/github.com/giongto35/cloud-game/
WORKDIR /go/src/github.com/giongto35/cloud-game

# Install server dependencies
RUN apt-get update
#RUN apt-get install portaudio19-dev -y
RUN apt-get install libvpx-dev -y
RUN go get github.com/pions/webrtc
#RUN go get github.com/gordonklaus/portaudio
RUN go get github.com/gorilla/mux
RUN go install github.com/giongto35/cloud-game

EXPOSE 8000
=======
From golang:1.12

RUN mkdir -p /go/src/github.com/giongto35/cloud-game
COPY . /go/src/github.com/giongto35/cloud-game/
WORKDIR /go/src/github.com/giongto35/cloud-game

# Install server dependencies
RUN apt-get update
#RUN apt-get install portaudio19-dev -y
RUN apt-get install libvpx-dev -y
RUN go get github.com/pions/webrtc
#RUN go get github.com/gordonklaus/portaudio
RUN go get github.com/gorilla/mux
RUN go get github.com/gorilla/websocket
RUN go install github.com/giongto35/cloud-game

EXPOSE 8000
>>>>>>> 17bc3d9d
<|MERGE_RESOLUTION|>--- conflicted
+++ resolved
@@ -1,21 +1,3 @@
-<<<<<<< HEAD
-From golang:1.12
-
-RUN mkdir -p /go/src/github.com/giongto35/cloud-game
-COPY . /go/src/github.com/giongto35/cloud-game/
-WORKDIR /go/src/github.com/giongto35/cloud-game
-
-# Install server dependencies
-RUN apt-get update
-#RUN apt-get install portaudio19-dev -y
-RUN apt-get install libvpx-dev -y
-RUN go get github.com/pions/webrtc
-#RUN go get github.com/gordonklaus/portaudio
-RUN go get github.com/gorilla/mux
-RUN go install github.com/giongto35/cloud-game
-
-EXPOSE 8000
-=======
 From golang:1.12
 
 RUN mkdir -p /go/src/github.com/giongto35/cloud-game
@@ -32,5 +14,4 @@
 RUN go get github.com/gorilla/websocket
 RUN go install github.com/giongto35/cloud-game
 
-EXPOSE 8000
->>>>>>> 17bc3d9d
+EXPOSE 8000