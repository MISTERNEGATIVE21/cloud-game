<<<<<<< HEAD
// credit to https://github.com/fogleman/nes
package ui

import (
	"image"

	"fmt"
	// "strconv"

	"github.com/giongto35/cloud-game/nes"
)

const padding = 0

type GameView struct {
	director *Director
	console  *nes.Console
	title    string
	hash     string
	record   bool
	frames   []image.Image

	keyPressed [8]bool

	imageChannel chan *image.RGBA
	inputChannel chan int
}

func NewGameView(director *Director, console *nes.Console, title, hash string, imageChannel chan *image.RGBA, inputChannel chan int) View {
	gameview := &GameView{director, console, title, hash, false, nil, [8]bool{false}, imageChannel, inputChannel}
	go gameview.ListenToInputChannel()
	return gameview
}

func (view *GameView) ListenToInputChannel() {
	for {
		key := <-view.inputChannel
		s := fmt.Sprintf("%.8b", key)
		for i := 0; i < len(s); i++ {
			if s[i] == '1' {
				view.keyPressed[i] = true
			} else {
				view.keyPressed[i] = false
			}
		}
	}
}

func (view *GameView) Enter() {
	// view.console.SetAudioChannel(view.director.audio.channel)
	// view.console.SetAudioSampleRate(view.director.audio.sampleRate)
	// load state
	if err := view.console.LoadState(savePath(view.hash)); err == nil {
		return
	} else {
		view.console.Reset()
	}
	// load sram
	cartridge := view.console.Cartridge
	if cartridge.Battery != 0 {
		if sram, err := readSRAM(sramPath(view.hash)); err == nil {
			cartridge.SRAM = sram
		}
	}
}

func (view *GameView) Exit() {
	// view.console.SetAudioChannel(nil)
	// view.console.SetAudioSampleRate(0)
	// save sram
	cartridge := view.console.Cartridge
	if cartridge.Battery != 0 {
		writeSRAM(sramPath(view.hash), cartridge.SRAM)
	}
	// save state
	view.console.SaveState(savePath(view.hash))
}

func (view *GameView) Update(t, dt float64) {
	if dt > 1 {
		dt = 0
	}
	console := view.console
	//updateControllers(window, console)
	view.updateControllers()
	//fmt.Println(console.Buffer())
	console.StepSeconds(dt)
	view.imageChannel <- console.Buffer()
	if view.record {
		view.frames = append(view.frames, copyImage(console.Buffer()))
	}
}

func (view *GameView) updateControllers() {
	// TODO: switch case
	// var buttons [8]bool
	// buttons[nes.ButtonLeft] = view.keyPressed[37]
	// buttons[nes.ButtonUp] = view.keyPressed[38]
	// buttons[nes.ButtonRight] = view.keyPressed[39]
	// buttons[nes.ButtonDown] = view.keyPressed[40]
	// buttons[nes.ButtonA] = view.keyPressed[32]
	// buttons[nes.ButtonB] = view.keyPressed[17]
	// buttons[nes.ButtonStart] = view.keyPressed[13]
	// buttons[nes.ButtonSelect] = view.keyPressed[16]
	// view.console.Controller1.SetButtons(buttons)
	view.console.Controller1.SetButtons(view.keyPressed)
}
=======
package ui

import (
	"image"

	"fmt"

	"github.com/giongto35/cloud-game/nes"
)

const padding = 0

type GameView struct {
	director *Director
	console  *nes.Console
	title    string
	hash     string
	record   bool
	frames   []image.Image

	keyPressed [8]bool

	imageChannel chan *image.RGBA
	inputChannel chan int

}

func NewGameView(director *Director, console *nes.Console, title, hash string, imageChannel chan *image.RGBA, inputChannel chan int) View {
	gameview := &GameView{director, console, title, hash, false, nil, [8]bool{false}, imageChannel, inputChannel}
	go gameview.ListenToInputChannel()
	return gameview
}

func (view *GameView) ListenToInputChannel() {
	for {
		key := <-view.inputChannel
		s := fmt.Sprintf("%.8b", key)
		for i := 0; i < len(s); i++ {
			if s[i] == '1' {
				view.keyPressed[i] = true
			} else {
				view.keyPressed[i] = false
			}
		}
	}
}

func (view *GameView) Enter() {
	// view.console.SetAudioChannel(view.director.audio.channel)
	// view.console.SetAudioSampleRate(view.director.audio.sampleRate)
	// load state
	if err := view.console.LoadState(savePath(view.hash)); err == nil {
		return
	} else {
		view.console.Reset()
	}
	// load sram
	cartridge := view.console.Cartridge
	if cartridge.Battery != 0 {
		if sram, err := readSRAM(sramPath(view.hash)); err == nil {
			cartridge.SRAM = sram
		}
	}
}

func (view *GameView) Exit() {
	// view.console.SetAudioChannel(nil)
	// view.console.SetAudioSampleRate(0)
	// save sram
	cartridge := view.console.Cartridge
	if cartridge.Battery != 0 {
		writeSRAM(sramPath(view.hash), cartridge.SRAM)
	}
	// save state
	view.console.SaveState(savePath(view.hash))
}

func (view *GameView) Update(t, dt float64) {
	if dt > 1 {
		dt = 0
	}
	console := view.console
	//updateControllers(window, console)
	view.updateControllers()
	//fmt.Println(console.Buffer())
	console.StepSeconds(dt)

	// fps to set frame
	view.imageChannel <- console.Buffer()


	if view.record {
		view.frames = append(view.frames, copyImage(console.Buffer()))
	}
}

func (view *GameView) updateControllers() {
	// TODO: switch case
	// var buttons [8]bool
	// buttons[nes.ButtonLeft] = view.keyPressed[37]
	// buttons[nes.ButtonUp] = view.keyPressed[38]
	// buttons[nes.ButtonRight] = view.keyPressed[39]
	// buttons[nes.ButtonDown] = view.keyPressed[40]
	// buttons[nes.ButtonA] = view.keyPressed[32]
	// buttons[nes.ButtonB] = view.keyPressed[17]
	// buttons[nes.ButtonStart] = view.keyPressed[13]
	// buttons[nes.ButtonSelect] = view.keyPressed[16]
	// view.console.Controller1.SetButtons(buttons)
	view.console.Controller1.SetButtons(view.keyPressed)
}
>>>>>>> 17bc3d9d
<|MERGE_RESOLUTION|>--- conflicted
+++ resolved
@@ -1,4 +1,3 @@
-<<<<<<< HEAD
 // credit to https://github.com/fogleman/nes
 package ui
 
@@ -7,112 +6,6 @@
 
 	"fmt"
 	// "strconv"
-
-	"github.com/giongto35/cloud-game/nes"
-)
-
-const padding = 0
-
-type GameView struct {
-	director *Director
-	console  *nes.Console
-	title    string
-	hash     string
-	record   bool
-	frames   []image.Image
-
-	keyPressed [8]bool
-
-	imageChannel chan *image.RGBA
-	inputChannel chan int
-}
-
-func NewGameView(director *Director, console *nes.Console, title, hash string, imageChannel chan *image.RGBA, inputChannel chan int) View {
-	gameview := &GameView{director, console, title, hash, false, nil, [8]bool{false}, imageChannel, inputChannel}
-	go gameview.ListenToInputChannel()
-	return gameview
-}
-
-func (view *GameView) ListenToInputChannel() {
-	for {
-		key := <-view.inputChannel
-		s := fmt.Sprintf("%.8b", key)
-		for i := 0; i < len(s); i++ {
-			if s[i] == '1' {
-				view.keyPressed[i] = true
-			} else {
-				view.keyPressed[i] = false
-			}
-		}
-	}
-}
-
-func (view *GameView) Enter() {
-	// view.console.SetAudioChannel(view.director.audio.channel)
-	// view.console.SetAudioSampleRate(view.director.audio.sampleRate)
-	// load state
-	if err := view.console.LoadState(savePath(view.hash)); err == nil {
-		return
-	} else {
-		view.console.Reset()
-	}
-	// load sram
-	cartridge := view.console.Cartridge
-	if cartridge.Battery != 0 {
-		if sram, err := readSRAM(sramPath(view.hash)); err == nil {
-			cartridge.SRAM = sram
-		}
-	}
-}
-
-func (view *GameView) Exit() {
-	// view.console.SetAudioChannel(nil)
-	// view.console.SetAudioSampleRate(0)
-	// save sram
-	cartridge := view.console.Cartridge
-	if cartridge.Battery != 0 {
-		writeSRAM(sramPath(view.hash), cartridge.SRAM)
-	}
-	// save state
-	view.console.SaveState(savePath(view.hash))
-}
-
-func (view *GameView) Update(t, dt float64) {
-	if dt > 1 {
-		dt = 0
-	}
-	console := view.console
-	//updateControllers(window, console)
-	view.updateControllers()
-	//fmt.Println(console.Buffer())
-	console.StepSeconds(dt)
-	view.imageChannel <- console.Buffer()
-	if view.record {
-		view.frames = append(view.frames, copyImage(console.Buffer()))
-	}
-}
-
-func (view *GameView) updateControllers() {
-	// TODO: switch case
-	// var buttons [8]bool
-	// buttons[nes.ButtonLeft] = view.keyPressed[37]
-	// buttons[nes.ButtonUp] = view.keyPressed[38]
-	// buttons[nes.ButtonRight] = view.keyPressed[39]
-	// buttons[nes.ButtonDown] = view.keyPressed[40]
-	// buttons[nes.ButtonA] = view.keyPressed[32]
-	// buttons[nes.ButtonB] = view.keyPressed[17]
-	// buttons[nes.ButtonStart] = view.keyPressed[13]
-	// buttons[nes.ButtonSelect] = view.keyPressed[16]
-	// view.console.Controller1.SetButtons(buttons)
-	view.console.Controller1.SetButtons(view.keyPressed)
-}
-=======
-package ui
-
-import (
-	"image"
-
-	"fmt"
 
 	"github.com/giongto35/cloud-game/nes"
 )
@@ -216,5 +109,4 @@
 	// buttons[nes.ButtonSelect] = view.keyPressed[16]
 	// view.console.Controller1.SetButtons(buttons)
 	view.console.Controller1.SetButtons(view.keyPressed)
-}
->>>>>>> 17bc3d9d
+}