# CloudRetro
**Open-source Cloud Gaming Service For Retro Games**  
**Video demo**: https://www.youtube.com/watch?v=GUBrJGAxZZg

## Introduction
<<<<<<< HEAD
This project aims to experiment Cloud-gaming performance with [WebRTC](https://github.com/pion/webrtc/) and [libretro](https://www.libretro.com/), as well as trying to deliver the most modern and convenient gaming experience through the technology. Theoretically, games are run on remote servers and media are streamed to the player in an optimal way to ensure the most comfortable user interaction. It opens the ability to play any retro games on web-browser directly, which are fully compatible with multi-platform like Desktop, Android, ~~IOS~~. This flexibility also enables online gaming experience to retro games.  

## Try the service at
**[http://cloudretro.io](http://cloudretro.io)**  
*Chrome and Chrome on Android is recommended. It's not working on Iphone and some other explorers. Click help button in the game UI to see keyboard mapping.*  

\*In ideal network condition and less resource contention on servers, the game will run smoothly as in the video demo. Because I only hosted the platform on a limited servers in US East, US West, Eu, Singapore, you may experience some latency issues + connection problem. Please retry later in less peak hours. You can try hosting your own service following the instruction the next section to have a better sense of performance.  
=======
This project aims to experiment Cloud-gaming performance with [WebRTC](https://github.com/pion/webrtc/) and [libretro](https://www.libretro.com/), as well as trying to deliver the most modern and convenient gaming experience through the technology. Theoretically, games are run on remote servers and media are streamed to the player optimally to ensure the most comfortable user interaction. It opens the ability to play any retro games on web-browser directly, which are fully compatible with multi-platform like Desktop, Android, ~~IOS~~. This flexibility also enables online gaming experience to retro games.  

## Try the service at
**[http://cloudretro.io](http://cloudretro.io)**  
*Chrome and Chrome on Android is recommended. It's not working on iPhone and some other explorers. Click help button in the game UI to see keyboard mapping.*  

\*In ideal network condition and less resource contention on servers, the game will run smoothly as in the video demo. Because I only hosted the platform on limited servers in US East, US West, Eu, Singapore, you may experience some latency issues + connection problem. You can try hosting the service following the instruction the next section to have a better sense of performance.  
>>>>>>> 474cb759

Screenshot | Screenshot
:-------------------------:|:-------------------------:
![screenshot](docs/img/landing-page-ps-hm.png)|![screenshot](docs/img/landing-page-ps-x4.png)
![screenshot](docs/img/landing-page-gb.png)|![screenshot](docs/img/landing-page-front.png)

## Feature
1. Cloud gaming: Game logic and storage is hosted on cloud service. It reduces the cumbersome of game initialization. Images and audio are streamed to user in the most optimal way using advanced encoding technology.
2. Cross-platform compatibility: The game is run on web browser, the most universal built-in app. No console, plugin, external app or devices are needed. Chrome with the latest version and fully WebRTC support is recommended for the game. 
3. Emulator agnostic: The game can be played directly without any extra effort to set up the gaming emulator or platform.
4. Vertically scaled: The infrastructure is designed to be able to scale under high traffic by adding more instances.
5. Cloud storage: Game state is storing on online storage, so you can come back and continue playing your incomplete game later.
6. Online multiplayer: Bring online multiplayer gaming to retro games. (In Road map)
7. Collaborate gameplay: Follow the idea of "Twitch Plays Pokemon", multiple players can play the same game together (In Road map)

## Run on local by Docker

You try running the server directly by `make dev.run-docker`. It will spawn a docker environment and you can access the service on `localhost:8000`.  

## Development environment

Install Golang https://golang.org/doc/install . Because the project uses GoModule, so it requires Go1.11 version.

Install dependencies  

  * Install [libvpx](https://www.webmproject.org/code/), [libopus](http://opus-codec.org/), [pkg-config](https://www.freedesktop.org/wiki/Software/pkg-config/)
```
# Ubuntu
apt-get install -y pkg-config libvpx-dev libopus-dev libopusfile-dev

# MacOS
brew install libvpx pkg-config opus opusfile

# Windows
... not tested yet ...
```

Because the coordinator and workers need to run simultaneously. Workers connect to the coordinator.
1. Script
  * `make dev.run`
  * The scripts spawns 2 processes one in the background and one in foreground
2. Manual
  * Need to run coordinator and worker separately in two session
  * `go run cmd/overlord/main.go` - spawn coordinator
  * `go run cmd/overworker/main.go --overlordhost ws://localhost:8000/wso` - spawn workers connecting to coordinator

## Wiki
- [Wiki](https://github.com/giongto35/cloud-game/wiki)

## FAQ
- [FAQ](https://github.com/giongto35/cloud-game/wiki/FAQ)  

## Credits

* *Pion* Webrtc team for the incredible Golang Webrtc library and their supports https://github.com/pion/webrtc/.  
* *libretro/kivutar* Golang libretro https://github.com/libretro/go-nanoarch and https://www.libretro.com/.  
* *gen2brain* for the h264 go encoder https://github.com/gen2brain/x264-go
* *poi5305* for the video encoding https://github.com/poi5305/go-yuv2webRTC.  
* *fogleman* for the NES emulator https://github.com/fogleman/nes.  
* And last but not least, my longtime friend Tri as the co-author. 

## Contributor

Nguyen Huu Thanh  
https://www.linkedin.com/in/huuthanhnguyen/  

Tri Dang Minh  
https://trich.im  
<|MERGE_RESOLUTION|>--- conflicted
+++ resolved
@@ -3,15 +3,6 @@
 **Video demo**: https://www.youtube.com/watch?v=GUBrJGAxZZg
 
 ## Introduction
-<<<<<<< HEAD
-This project aims to experiment Cloud-gaming performance with [WebRTC](https://github.com/pion/webrtc/) and [libretro](https://www.libretro.com/), as well as trying to deliver the most modern and convenient gaming experience through the technology. Theoretically, games are run on remote servers and media are streamed to the player in an optimal way to ensure the most comfortable user interaction. It opens the ability to play any retro games on web-browser directly, which are fully compatible with multi-platform like Desktop, Android, ~~IOS~~. This flexibility also enables online gaming experience to retro games.  
-
-## Try the service at
-**[http://cloudretro.io](http://cloudretro.io)**  
-*Chrome and Chrome on Android is recommended. It's not working on Iphone and some other explorers. Click help button in the game UI to see keyboard mapping.*  
-
-\*In ideal network condition and less resource contention on servers, the game will run smoothly as in the video demo. Because I only hosted the platform on a limited servers in US East, US West, Eu, Singapore, you may experience some latency issues + connection problem. Please retry later in less peak hours. You can try hosting your own service following the instruction the next section to have a better sense of performance.  
-=======
 This project aims to experiment Cloud-gaming performance with [WebRTC](https://github.com/pion/webrtc/) and [libretro](https://www.libretro.com/), as well as trying to deliver the most modern and convenient gaming experience through the technology. Theoretically, games are run on remote servers and media are streamed to the player optimally to ensure the most comfortable user interaction. It opens the ability to play any retro games on web-browser directly, which are fully compatible with multi-platform like Desktop, Android, ~~IOS~~. This flexibility also enables online gaming experience to retro games.  
 
 ## Try the service at
@@ -19,7 +10,6 @@
 *Chrome and Chrome on Android is recommended. It's not working on iPhone and some other explorers. Click help button in the game UI to see keyboard mapping.*  
 
 \*In ideal network condition and less resource contention on servers, the game will run smoothly as in the video demo. Because I only hosted the platform on limited servers in US East, US West, Eu, Singapore, you may experience some latency issues + connection problem. You can try hosting the service following the instruction the next section to have a better sense of performance.  
->>>>>>> 474cb759
 
 Screenshot | Screenshot
 :-------------------------:|:-------------------------:
