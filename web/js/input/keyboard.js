--- conflicted
+++ resolved
@@ -19,7 +19,6 @@
         Enter: KEY.START,
         ShiftLeft: KEY.SELECT,
         // non-game
-<<<<<<< HEAD
         KeyQ: KEY.QUIT,
         KeyW: KEY.JOIN,
         KeyK: KEY.SAVE,
@@ -31,7 +30,8 @@
         KeyF: KEY.FULL,
         KeyH: KEY.HELP,
         Backslash: KEY.STATS,
-        Digit9: KEY.SETTINGS
+        Digit9: KEY.SETTINGS,
+        KeyM: KEY.MULTITAP
     });
 
     let keyMap = {};
@@ -46,22 +46,6 @@
         isKeysFilteredMode = data.mode !== undefined ? data.mode : !isKeysFilteredMode;
         log.debug(`New keyboard filter mode: ${isKeysFilteredMode}`);
     });
-=======
-        81: KEY.QUIT, // q
-        87: KEY.JOIN, // w
-        75: KEY.SAVE, // k
-        76: KEY.LOAD, // l
-        49: KEY.PAD1, // 1
-        50: KEY.PAD2, // 2
-        51: KEY.PAD3, // 3
-        52: KEY.PAD4, // 4
-        70: KEY.FULL, // f
-        72: KEY.HELP, // h
-        220: KEY.STATS, // backslash
-        84: KEY.DTOGGLE, // t
-        77: KEY.MULTITAP, // m
-    };
->>>>>>> f7f044d0
 
     let dpadMode = true;
     let dpadState = {[KEY.LEFT]: false, [KEY.RIGHT]: false, [KEY.UP]: false, [KEY.DOWN]: false};
